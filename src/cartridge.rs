--- conflicted
+++ resolved
@@ -3,12 +3,8 @@
 use crate::{
     is_bit_set,
     mapper::{Mapper, Mapper0, Mapper1, Mapper4, Mirroring},
-<<<<<<< HEAD
     savestate::MapperState,
-    Bus,
-=======
     Bus, GameGenie,
->>>>>>> 8c83d683
 };
 
 pub struct Cartridge {
